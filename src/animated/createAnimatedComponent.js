import React from 'react'
import AnimatedProps from './AnimatedProps'
import ApplyAnimatedValues from './injectable/ApplyAnimatedValues'

export default function createAnimatedComponent(Component) {
  return class AnimatedComponent extends React.Component {
    static propTypes = {
      style(props, propName, componentName) {
        if (!Component.propTypes) return
      },
    }

    componentWillUnmount() {
      this._propsAnimated && this._propsAnimated.__detach()
    }

    setNativeProps(props) {
      var didUpdate = ApplyAnimatedValues.current(this.node, props, this)
      if (didUpdate === false) this.forceUpdate()
    }

    componentWillMount() {
      this.attachProps(this.props)
    }

    attachProps(nextProps) {
      var oldPropsAnimated = this._propsAnimated

<<<<<<< HEAD
      // The system is best designed when setNativeProps is implemented. It is
      // able to avoid re-rendering and directly set the attributes that
      // changed. However, setNativeProps can only be implemented on leaf
      // native components. If you want to animate a composite component, you
      // need to re-render it. In this case, we have a fallback that uses
      // forceUpdate.
      var callback = () => {
        const didUpdate = ApplyAnimatedValues.current(
          this.node,
          this._propsAnimated.__getAnimatedValue(),
          this
        )
        if (didUpdate === false) this.forceUpdate()
      }
=======
            // The system is best designed when setNativeProps is implemented. It is
            // able to avoid re-rendering and directly set the attributes that
            // changed. However, setNativeProps can only be implemented on leaf
            // native components. If you want to animate a composite component, you
            // need to re-render it. In this case, we have a fallback that uses
            // forceUpdate.
            var callback = () => {
                if (this.refs['node']) {
                    const didUpdate = ApplyAnimatedValues.current(this.refs['node'], this._propsAnimated.__getAnimatedValue(), this)
                    if (didUpdate === false) this.forceUpdate()
                }
            }
>>>>>>> 4023434a

      this._propsAnimated = new AnimatedProps(nextProps, callback)

      // When you call detach, it removes the element from the parent list
      // of children. If it goes to 0, then the parent also detaches itself
      // and so on.
      // An optimization is to attach the new elements and THEN detach the old
      // ones instead of detaching and THEN attaching.
      // This way the intermediate state isn't to go to 0 and trigger
      // this expensive recursive detaching to then re-attach everything on
      // the very next operation.
      oldPropsAnimated && oldPropsAnimated.__detach()
    }

    componentWillReceiveProps(nextProps) {
      this.attachProps(nextProps)
    }

    render() {
      const { style, ...other } = this._propsAnimated.__getValue()
      return (
        <Component
          {...other}
          style={ApplyAnimatedValues.transformStyles(style)}
          ref={node => (this.node = node)}
        />
      )
    }
  }
}<|MERGE_RESOLUTION|>--- conflicted
+++ resolved
@@ -26,7 +26,6 @@
     attachProps(nextProps) {
       var oldPropsAnimated = this._propsAnimated
 
-<<<<<<< HEAD
       // The system is best designed when setNativeProps is implemented. It is
       // able to avoid re-rendering and directly set the attributes that
       // changed. However, setNativeProps can only be implemented on leaf
@@ -34,27 +33,15 @@
       // need to re-render it. In this case, we have a fallback that uses
       // forceUpdate.
       var callback = () => {
-        const didUpdate = ApplyAnimatedValues.current(
-          this.node,
-          this._propsAnimated.__getAnimatedValue(),
-          this
-        )
-        if (didUpdate === false) this.forceUpdate()
+        if (this.node) {
+          const didUpdate = ApplyAnimatedValues.current(
+            this.node,
+            this._propsAnimated.__getAnimatedValue(),
+            this
+          )
+          if (didUpdate === false) this.forceUpdate()
+        }
       }
-=======
-            // The system is best designed when setNativeProps is implemented. It is
-            // able to avoid re-rendering and directly set the attributes that
-            // changed. However, setNativeProps can only be implemented on leaf
-            // native components. If you want to animate a composite component, you
-            // need to re-render it. In this case, we have a fallback that uses
-            // forceUpdate.
-            var callback = () => {
-                if (this.refs['node']) {
-                    const didUpdate = ApplyAnimatedValues.current(this.refs['node'], this._propsAnimated.__getAnimatedValue(), this)
-                    if (didUpdate === false) this.forceUpdate()
-                }
-            }
->>>>>>> 4023434a
 
       this._propsAnimated = new AnimatedProps(nextProps, callback)
 
