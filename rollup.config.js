import path from 'path'
import babel from 'rollup-plugin-babel'
import resolve from 'rollup-plugin-node-resolve'
import commonjs from 'rollup-plugin-commonjs'
import { uglify } from 'rollup-plugin-uglify'
import { sizeSnapshot } from 'rollup-plugin-size-snapshot'

const root = process.platform === 'win32' ? path.resolve('/') : '/'
const external = id => !id.startsWith('.') && !id.startsWith(root)
<<<<<<< HEAD
const getBabelOptions = ({ useESModules }, targets) => ({
  babelrc: false,
=======

const globals = {
  react: 'React',
  'react-dom': 'ReactDOM',
  'prop-types': 'PropTypes',
  'react-spring': 'ReactSpring',
}

const extensions = ['.js', '.jsx', '.ts', '.tsx']
const getBabelOptions = ({ useESModules }) => ({
  extensions,
>>>>>>> ed87d4f8
  exclude: '**/node_modules/**',
  runtimeHelpers: true,
  presets: [
    ['@babel/preset-env', { loose: true, modules: false, targets }],
    '@babel/preset-react',
  ],
  plugins: [
    ['@babel/proposal-class-properties', { loose: true }],
    ['@babel/plugin-proposal-object-rest-spread', { loose: true }],
    ['transform-react-remove-prop-types', { removeImport: true }],
    ['@babel/transform-runtime', { regenerator: false, useESModules }],
  ],
})

function createConfig(entry, out) {
  return [
    {
      input: `./src/${entry}/index.js`,
      output: { file: `dist/${out}.js`, format: 'esm' },
      external,
      plugins: [
<<<<<<< HEAD
        babel(
          getBabelOptions(
            { useESModules: true },
            '>1%, not dead, not ie 11, not op_mini all'
          )
        ),
        sizeSnapshot(),
=======
        babel(getBabelOptions({ useESModules: true })),
        sizeSnapshot(),
        resolve({ extensions }),
>>>>>>> ed87d4f8
      ],
    },
    {
      input: `./src/${entry}/index.js`,
      output: { file: `dist/${out}.cjs.js`, format: 'cjs' },
      external,
      plugins: [
        babel(getBabelOptions({ useESModules: false })),
<<<<<<< HEAD
        sizeSnapshot(),
=======
        resolve({ extensions }),
>>>>>>> ed87d4f8
      ],
    },
  ]
}

export default [
  ...createConfig('targets/web', 'web'),
  ...createConfig('targets/native', 'native'),
  ...createConfig('targets/universal', 'universal'),
  ...createConfig('renderprops/targets/web', 'renderprops'),
  ...createConfig('renderprops/addons', 'renderprops-addons'),
  ...createConfig('renderprops/targets/native', 'renderprops-native'),
  ...createConfig('renderprops/targets/universal', 'renderprops-universal'),
  ...createConfig('renderprops/targets/konva', 'renderprops-konva'),
]<|MERGE_RESOLUTION|>--- conflicted
+++ resolved
@@ -7,22 +7,9 @@
 
 const root = process.platform === 'win32' ? path.resolve('/') : '/'
 const external = id => !id.startsWith('.') && !id.startsWith(root)
-<<<<<<< HEAD
+const extensions = ['.js', '.jsx', '.ts', '.tsx']
 const getBabelOptions = ({ useESModules }, targets) => ({
   babelrc: false,
-=======
-
-const globals = {
-  react: 'React',
-  'react-dom': 'ReactDOM',
-  'prop-types': 'PropTypes',
-  'react-spring': 'ReactSpring',
-}
-
-const extensions = ['.js', '.jsx', '.ts', '.tsx']
-const getBabelOptions = ({ useESModules }) => ({
-  extensions,
->>>>>>> ed87d4f8
   exclude: '**/node_modules/**',
   runtimeHelpers: true,
   presets: [
@@ -44,7 +31,6 @@
       output: { file: `dist/${out}.js`, format: 'esm' },
       external,
       plugins: [
-<<<<<<< HEAD
         babel(
           getBabelOptions(
             { useESModules: true },
@@ -52,11 +38,7 @@
           )
         ),
         sizeSnapshot(),
-=======
-        babel(getBabelOptions({ useESModules: true })),
-        sizeSnapshot(),
         resolve({ extensions }),
->>>>>>> ed87d4f8
       ],
     },
     {
@@ -65,11 +47,8 @@
       external,
       plugins: [
         babel(getBabelOptions({ useESModules: false })),
-<<<<<<< HEAD
         sizeSnapshot(),
-=======
         resolve({ extensions }),
->>>>>>> ed87d4f8
       ],
     },
   ]
